--- conflicted
+++ resolved
@@ -1,8 +1,3 @@
 #Build Number for ANT. Do not edit!
-<<<<<<< HEAD
-#Thu Jun 13 16:08:13 CEST 2013
-build.number=14
-=======
 #Fri Jun 07 14:56:44 CEST 2013
-build.number=18
->>>>>>> baa3d7ed
+build.number=18