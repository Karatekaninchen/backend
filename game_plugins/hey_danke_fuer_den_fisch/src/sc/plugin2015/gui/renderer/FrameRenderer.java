--- conflicted
+++ resolved
@@ -172,12 +172,6 @@
 		return null;
 	}
 
-<<<<<<< HEAD
-	public void mouseClicked() {
-		//this.resize();
-		//this.redraw();
-		System.out.println("This size:" + this.width + " - " + this.height);
-=======
 	public void mouseClicked(MouseEvent e) {
 		if (humanPlayer) {
 			System.out.println("Mouse clicked");
@@ -196,7 +190,6 @@
 				RenderFacade.getInstance().sendMove(new NullMove());
 			}
 		}
->>>>>>> fd82d665
 	}
 
 	public void mousePressed(MouseEvent e) {
@@ -296,7 +289,8 @@
 		}
 		return false;
 	}
-	public void resize(){
+
+	public void resize() {
 		background.resize();
 		guiBoard.resize();
 		for (int i = 0; i < 2; i++) {
@@ -305,8 +299,13 @@
 			}
 		}
 	}
-	
-	public void setBounds(int x, int y, int width, int height){
+
+	/*
+	 * Hack! wenn das Fenster resized wird, wird setBounds aufgerufen. hier
+	 * rufen wir resize auf um die Komponenten auf die richtige größe zu
+	 * bringen.
+	 */
+	public void setBounds(int x, int y, int width, int height) {
 		System.out.println("got an setBounds-rect");
 		super.setBounds(x, y, width, height);
 		this.resize();
