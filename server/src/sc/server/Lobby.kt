--- conflicted
+++ resolved
@@ -108,12 +108,7 @@
                         room.step(packet.forced)
                     }
                 is CancelRequest -> if (source.isAdministrator) {
-<<<<<<< HEAD
-                    if(packet.roomId == null)
-                        throw IllegalArgumentException("Can't cancel a game with roomId null!")
-=======
                     requireNotNull(packet.roomId) { "Can't cancel a game with roomId null!" }
->>>>>>> 2281528c
                     val room = this.gameManager.findRoom(packet.roomId)
                     room.cancel()
                 }
