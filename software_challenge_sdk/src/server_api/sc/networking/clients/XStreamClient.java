package sc.networking.clients;

import java.io.EOFException;
import java.io.IOException;
import java.io.ObjectInputStream;
import java.io.ObjectOutputStream;
import java.net.SocketException;

import org.slf4j.Logger;
import org.slf4j.LoggerFactory;

import com.thoughtworks.xstream.XStream;
import com.thoughtworks.xstream.XStreamException;

import sc.networking.INetworkInterface;
import sc.protocol.responses.CloseConnection;

public abstract class XStreamClient
{
	private static Logger				logger			= LoggerFactory
																.getLogger(XStreamClient.class);
	private final INetworkInterface		networkInterface;
	private final ObjectOutputStream	out;
	private ObjectInputStream					in;
	private final Thread				thread;
	private DisconnectCause				disconnectCause	= DisconnectCause.NOT_DISCONNECTED;
	protected final XStream				xStream;
	private boolean						closed			= false;
	private boolean						ready			= false;
	private final Object				readyLock		= new Object();

	public enum DisconnectCause
	{
		// default state:
		NOT_DISCONNECTED,
		// disconnected because CloseConnection was received:
		RECEIVED_DISCONNECT,
		// disconnected from this side:
		DISCONNECTED,
		// error conditions:
		PROTOCOL_ERROR, LOST_CONNECTION, TIMEOUT, UNKNOWN

	}

	public boolean isReady()
	{
		return this.ready;
	}

<<<<<<< HEAD
=======
	public void enableXMLLogging() {
		this.logXML = true;
	}

	public void disableXMLLogging() {
		this.logXML = false;
	}

>>>>>>> abdf9471
	public void start()
	{
		synchronized (this.readyLock)
		{
			if (!this.ready)
			{
				this.ready = true;
				this.readyLock.notifyAll();
			}
		}
	}

	public XStreamClient(final XStream xstream,
			final INetworkInterface networkInterface) throws IOException
	{
		if (networkInterface == null)
		{
			throw new IllegalArgumentException(
					"networkInterface must not be null.");
		}

		if (xstream == null)
		{
			throw new IllegalArgumentException("xstream must not be null.");
		}

		this.xStream = xstream;
		this.networkInterface = networkInterface;
		this.out = xstream.createObjectOutputStream(networkInterface
				.getOutputStream(), "protocol");
		this.thread = new Thread(new Runnable() {
			private Logger	threadLogger	= LoggerFactory
													.getLogger(XStreamClient.class);

			@Override
			public void run()
			{
				try
				{
					receiveThread();
				}
				catch (Exception e)
				{
					this.threadLogger.error("ReceiveThread caused an exception.", e);
				}
			}
		});
		this.thread.setName("XStreamClient Reader");
		this.thread.start();
	}

	protected abstract void onObject(Object o);

	/**
	 * used internally by a ReceiveThread - all Exceptions should be handled.
	 */
	public void receiveThread() throws Exception
	{
		try
		{
			XStreamClient.this.in = this.xStream
					.createObjectInputStream(this.networkInterface
							.getInputStream());

			synchronized (this.readyLock)
			{
				while (!isReady())
				{
					this.readyLock.wait();
				}
			}

			while (!Thread.interrupted())
			{
				Object o = XStreamClient.this.in.readObject();
<<<<<<< HEAD
				logger.debug("Client " + XStreamClient.this +": Received " + o + " via " + this.networkInterface + "\nDataDump:\n{}", this.xStream.toXML(o));
=======
				logger.debug("Client " + XStreamClient.this +": Received " + o + " via " + this.networkInterface);
				logXml(o, "Receive");
>>>>>>> abdf9471
				if (o instanceof CloseConnection) {
					handleDisconnect(DisconnectCause.RECEIVED_DISCONNECT);
					break; // stop receiver thread
				} else {
					onObject(o);
				}
			}
		}
		catch (EOFException e)
		{
			// The server closed the connection. This should not happen while
			// the client is still reading. The server should send a
			// CloseConnection message before, giving the client the chance to
			// close the connection regularly.
			handleDisconnect(DisconnectCause.LOST_CONNECTION, e);
		}
		catch (IOException e)
		{
			handleDisconnect(DisconnectCause.LOST_CONNECTION, e);
		}
		catch (ClassNotFoundException e)
		{
			handleDisconnect(DisconnectCause.PROTOCOL_ERROR, e);
		}
		catch (XStreamException e)
		{
			Throwable exceptionCause = e.getCause();
			if (exceptionCause != null)
			{
				if (exceptionCause instanceof SocketException)
				{
					handleDisconnect(DisconnectCause.LOST_CONNECTION, e);
				}
				else if (exceptionCause instanceof EOFException)
				{
					handleDisconnect(DisconnectCause.LOST_CONNECTION, e);
				}
				else if (exceptionCause instanceof IOException
						&& exceptionCause.getCause() != null
						&& exceptionCause.getCause() instanceof InterruptedException)
				{
					handleDisconnect(DisconnectCause.LOST_CONNECTION, e);
				}
				else
				{
					handleDisconnect(DisconnectCause.PROTOCOL_ERROR, e);
				}
			}
			else
			{
				handleDisconnect(DisconnectCause.PROTOCOL_ERROR, e);
			}
		}
		catch (Exception e)
		{
			logger.error("Unknown Communication Error", e);
			handleDisconnect(DisconnectCause.UNKNOWN, e);
		}

		return;
	}

	private void logXml(Object o, String origin)
	{
		if (this.logXML) {
		  String[] xml = this.xStream.toXML(o).split("\n");
		  String display = "";
		  for (int i = 0; i < xml.length && i < 5; i++) {
			  if (i > 0) {
				  display += "\n";
			  }
			  display += xml[i];
		  }
		  logger.debug("DataDump ({}):\n{}", origin, display);
		}
	}

	public void sendCustomData(String data) throws IOException
	{
		sendCustomData(data.getBytes("utf-8"));
	}

	public void sendCustomData(byte[] data) throws IOException
	{
		logger.warn("Sending Custom data (size={})", data.length);

		this.networkInterface.getOutputStream().write(data);
		this.networkInterface.getOutputStream().flush();
	}

	public void send(Object o)
	{
		if (!isReady())
		{
			throw new IllegalStateException(
					"Please call start() before sending any messages.");
		}

		if (isClosed())
		{
			throw new IllegalStateException("Writing on a closed xStream.");
		}

		logger.debug("Client "+ this + ": Sending " + o + " via " + this.networkInterface + "\nDataDump:\n{}", this.xStream.toXML(o));

		try
		{
<<<<<<< HEAD
=======
			logXml(o, "Send");
>>>>>>> abdf9471
			this.out.writeObject(o);
			this.out.flush();
		}
		catch (XStreamException e)
		{
			handleDisconnect(DisconnectCause.PROTOCOL_ERROR, e);
		}
		catch (IOException e)
		{
			handleDisconnect(DisconnectCause.LOST_CONNECTION, e);
		}
	}

	protected final void handleDisconnect(DisconnectCause cause)
	{
		handleDisconnect(cause, null);
	}

	protected final void handleDisconnect(DisconnectCause cause,
			Throwable exception)
	{
		if (exception != null)
		{
			logger.warn("Client "+ this + " disconnected (Cause: " + cause
					+ ", Exception: " + exception + ")");
		}
		else
		{
			logger.info("Client "+ this + " disconnected (Cause: {})", cause);
		}

		this.disconnectCause = cause;

		try
		{
			close();
		}
		catch (Exception e)
		{
			logger.error("Failed to close.", e);
		}

		onDisconnect(cause);
	}

	protected void onDisconnect(DisconnectCause cause)
	{
	}

	public DisconnectCause getDisconnectCause()
	{
		return this.disconnectCause;
	}

	public void stop() {
		stopReceiver();
		this.disconnectCause = DisconnectCause.DISCONNECTED;
		// this side caused disconnect, notify other side
		send(new CloseConnection());
		close();
	}

	protected synchronized void stopReceiver() {
		assert this.thread != Thread.currentThread();
		// unlock waiting threads
		synchronized (this.readyLock)
		{
		  this.readyLock.notifyAll();
		}

		if (this.thread != null)
		{
			this.thread.interrupt();
		}
	}

	protected synchronized void close()
	{
		if (!isClosed())
		{
			this.closed = true;

			stopReceiver();

			try
			{
				if (this.out != null)
				{
					this.out.close();
				}
			}
			catch (Exception e)
			{
				logger.error("Failed to close OUT", e);
			}

			try
			{
				if (this.in != null)
				{
					this.in.close();
				}
			}
			catch (Exception e)
			{
				logger.error("Failed to close IN", e);
			}

			try
			{
				this.networkInterface.close();
			}
			catch (Exception e)
			{
				logger.warn("Failed to close NetworkInterface", e);
			}
		} else
		{
			logger.warn("Reclosing an already closed stream");
		}
	}

	public XStream getXStream()
	{
		return this.xStream;
	}

	public boolean isClosed()
	{
		return this.closed;
	}
}<|MERGE_RESOLUTION|>--- conflicted
+++ resolved
@@ -27,7 +27,7 @@
 	protected final XStream				xStream;
 	private boolean						closed			= false;
 	private boolean						ready			= false;
-	private final Object				readyLock		= new Object();
+	private final Object				readyLock		= new Object();)
 
 	public enum DisconnectCause
 	{
@@ -47,17 +47,14 @@
 		return this.ready;
 	}
 
-<<<<<<< HEAD
-=======
 	public void enableXMLLogging() {
-		this.logXML = true;
+		logXML = true;
 	}
 
 	public void disableXMLLogging() {
-		this.logXML = false;
-	}
-
->>>>>>> abdf9471
+		logXML = false;
+	}
+
 	public void start()
 	{
 		synchronized (this.readyLock)
@@ -133,12 +130,7 @@
 			while (!Thread.interrupted())
 			{
 				Object o = XStreamClient.this.in.readObject();
-<<<<<<< HEAD
 				logger.debug("Client " + XStreamClient.this +": Received " + o + " via " + this.networkInterface + "\nDataDump:\n{}", this.xStream.toXML(o));
-=======
-				logger.debug("Client " + XStreamClient.this +": Received " + o + " via " + this.networkInterface);
-				logXml(o, "Receive");
->>>>>>> abdf9471
 				if (o instanceof CloseConnection) {
 					handleDisconnect(DisconnectCause.RECEIVED_DISCONNECT);
 					break; // stop receiver thread
@@ -201,21 +193,6 @@
 		return;
 	}
 
-	private void logXml(Object o, String origin)
-	{
-		if (this.logXML) {
-		  String[] xml = this.xStream.toXML(o).split("\n");
-		  String display = "";
-		  for (int i = 0; i < xml.length && i < 5; i++) {
-			  if (i > 0) {
-				  display += "\n";
-			  }
-			  display += xml[i];
-		  }
-		  logger.debug("DataDump ({}):\n{}", origin, display);
-		}
-	}
-
 	public void sendCustomData(String data) throws IOException
 	{
 		sendCustomData(data.getBytes("utf-8"));
@@ -246,10 +223,9 @@
 
 		try
 		{
-<<<<<<< HEAD
-=======
-			logXml(o, "Send");
->>>>>>> abdf9471
+			if (logXML) {
+				logger.debug("DataDump:\n{}", this.xStream.toXML(o));
+			}
 			this.out.writeObject(o);
 			this.out.flush();
 		}
