--- conflicted
+++ resolved
@@ -5,13 +5,8 @@
   echo "We need to copy the game server build directory to ./$temp_game_server_dir, but it already exists. Exiting."
   exit 1
 else
-  ant clean && ant
   cp -r ../deploy/server "$temp_game_server_dir"
   TAG=$(git rev-parse --short --verify HEAD)
-<<<<<<< HEAD
-  docker build -t swc_game-server:latest -t swc_game-server:$TAG --build-arg game_server_dir=$temp_game_server_dir .
-=======
   docker build --no-cache -t swc_game-server:latest -t swc_game-server:$TAG --build-arg game_server_dir=$temp_game_server_dir .
->>>>>>> bb18ac12
   rm -rf "$temp_game_server_dir"
 fi