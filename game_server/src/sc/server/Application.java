package sc.server;

import jargs.gnu.CmdLineParser;
import jargs.gnu.CmdLineParser.IllegalOptionValueException;
import jargs.gnu.CmdLineParser.UnknownOptionException;
import org.slf4j.Logger;
import org.slf4j.LoggerFactory;
import sc.shared.SharedConfiguration;

import java.io.File;
import java.io.IOException;

<<<<<<< HEAD
public final class Application {
  static {System.setProperty("logback.configurationFile", System.getProperty("user.dir") + "logback.xml");}
=======
import org.slf4j.Logger;
import org.slf4j.LoggerFactory;
import sc.shared.SharedConfiguration;

public final class Application {

>>>>>>> 3edc4e46
  private static final Logger logger = LoggerFactory.getLogger(Application.class);
  
  private static final Object SYNCOBJ = new Object();
  static {
    logger.debug("Loading config file ({})", System.getProperty("user.dir")+File.separator+"logback.xml");
    System.setProperty("logback.configurationFile", System.getProperty("user.dir")+File.separator+"logback.xml");
  }

  public static void main(String[] params) {
<<<<<<< HEAD
    // setup server
=======

    // Setup Server
>>>>>>> 3edc4e46
    System.setProperty("file.encoding", "UTF-8");
    try {
      parseArguments(params);
    } catch (IllegalOptionValueException e) {
      logger.error("Illegal option value: " + e.getMessage());
      e.printStackTrace();
      return;
    } catch (UnknownOptionException e) {
      logger.error(e.getMessage());
      e.printStackTrace();
      return;
    }
    logger.info("Server is starting up...");

    // register crtl + c
    addShutdownHook();
    long start = System.currentTimeMillis();

    Configuration.loadServerProperties();

    final Lobby server = new Lobby();
    try {
      server.start();
    } catch (IOException e) {
      e.printStackTrace();
      return;
    }

    long end = System.currentTimeMillis();
    logger.info("Server has been initialized in {} ms.", end - start);

    synchronized (SYNCOBJ) {
      try {
        SYNCOBJ.wait();
      } catch (InterruptedException e) {
        e.printStackTrace();
      }
    }
  }

  public static void parseArguments(String[] params)
          throws IllegalOptionValueException, UnknownOptionException {
    CmdLineParser parser = new CmdLineParser();
    CmdLineParser.Option debug = parser.addBooleanOption(Configuration.DEBUG_SHORT_OPTION, Configuration.DEBUG_OPTION);
    CmdLineParser.Option pluginDirectory = parser.addStringOption(Configuration.PLUGINS_OPTION);
    CmdLineParser.Option loadGameFileOption = parser.addStringOption(Configuration.GAMELOADFILE_OPTION);
    CmdLineParser.Option turnToLoadOption = parser.addIntegerOption(Configuration.TURN_OPTION);
<<<<<<< HEAD
    CmdLineParser.Option saveReplayOption = parser.addBooleanOption(Configuration.SAVE_REPLAY);
    CmdLineParser.Option portOption = parser.addIntegerOption('p', Configuration.PORT_KEY);
=======
    CmdLineParser.Option saveReplayOption = parser.addBooleanOption(Configuration.SAVE_REPLAY_OPTION);
    CmdLineParser.Option openOnPortOption = parser.addIntegerOption(Configuration.PORT_KEY);
>>>>>>> 3edc4e46
    parser.parse(params);

    Boolean debugMode = (Boolean) parser.getOptionValue(debug, false);
    String path = (String) parser.getOptionValue(pluginDirectory, null);
    String loadGameFile = (String) parser.getOptionValue(loadGameFileOption, null);
    Integer turnToLoad = (Integer) parser.getOptionValue(turnToLoadOption, 0);
    Boolean saveReplay = (Boolean) parser.getOptionValue(saveReplayOption, false);
<<<<<<< HEAD
    Integer port = (Integer) parser.getOptionValue(portOption, SharedConfiguration.DEFAULT_PORT);
    Configuration.set(Configuration.PORT_KEY, String.valueOf(port));
=======
    Integer openOnPort = (Integer) parser.getOptionValue(openOnPortOption, SharedConfiguration.DEFAULT_PORT);

    Configuration.set(Configuration.PORT_KEY, openOnPort.toString());

>>>>>>> 3edc4e46
    if (loadGameFile != null) {
      Configuration.set(Configuration.GAMELOADFILE, loadGameFile);
      if (turnToLoad != 0) {
        Configuration.set(Configuration.TURN_TO_LOAD, turnToLoad.toString());
      }
    }
    if (debugMode) {
      logger.info("Running in DebugMode now.");
    }

    if (saveReplay) {
      Configuration.set(Configuration.SAVE_REPLAY, saveReplay.toString());
    }

    if (path != null) {
      File f = new File(path);

      if (f.exists() && f.isDirectory()) {
        Configuration.set(Configuration.PLUGIN_PATH_KEY, path);
        logger.info("Loading plugins from {}", f.getAbsoluteFile());
      } else {
        logger.warn("Could not find {} to load plugins from", f
                .getAbsoluteFile());
      }
    }
  }

  public static void addShutdownHook() {
    logger.info("Registering ShutdownHook (Ctrl+C)...");

    try {
      Thread shutdown = new Thread(() -> {
        ServiceManager.killAll();
        // continues the main-method of this class
        synchronized (SYNCOBJ) {
          SYNCOBJ.notifyAll();
          logger.info("Exiting application...");
        }
      });

      shutdown.setName("ShutdownHook");
      Runtime.getRuntime().addShutdownHook(shutdown);
    } catch (Exception e) {
      logger.warn("Could not install ShutdownHook", e);
    }
  }

}<|MERGE_RESOLUTION|>--- conflicted
+++ resolved
@@ -10,32 +10,17 @@
 import java.io.File;
 import java.io.IOException;
 
-<<<<<<< HEAD
-public final class Application {
-  static {System.setProperty("logback.configurationFile", System.getProperty("user.dir") + "logback.xml");}
-=======
-import org.slf4j.Logger;
-import org.slf4j.LoggerFactory;
-import sc.shared.SharedConfiguration;
-
 public final class Application {
 
->>>>>>> 3edc4e46
   private static final Logger logger = LoggerFactory.getLogger(Application.class);
-  
   private static final Object SYNCOBJ = new Object();
   static {
-    logger.debug("Loading config file ({})", System.getProperty("user.dir")+File.separator+"logback.xml");
+    logger.debug("Loading logback config from {}", System.getProperty("user.dir")+File.separator+"logback.xml");
     System.setProperty("logback.configurationFile", System.getProperty("user.dir")+File.separator+"logback.xml");
   }
 
   public static void main(String[] params) {
-<<<<<<< HEAD
     // setup server
-=======
-
-    // Setup Server
->>>>>>> 3edc4e46
     System.setProperty("file.encoding", "UTF-8");
     try {
       parseArguments(params);
@@ -83,13 +68,8 @@
     CmdLineParser.Option pluginDirectory = parser.addStringOption(Configuration.PLUGINS_OPTION);
     CmdLineParser.Option loadGameFileOption = parser.addStringOption(Configuration.GAMELOADFILE_OPTION);
     CmdLineParser.Option turnToLoadOption = parser.addIntegerOption(Configuration.TURN_OPTION);
-<<<<<<< HEAD
     CmdLineParser.Option saveReplayOption = parser.addBooleanOption(Configuration.SAVE_REPLAY);
     CmdLineParser.Option portOption = parser.addIntegerOption('p', Configuration.PORT_KEY);
-=======
-    CmdLineParser.Option saveReplayOption = parser.addBooleanOption(Configuration.SAVE_REPLAY_OPTION);
-    CmdLineParser.Option openOnPortOption = parser.addIntegerOption(Configuration.PORT_KEY);
->>>>>>> 3edc4e46
     parser.parse(params);
 
     Boolean debugMode = (Boolean) parser.getOptionValue(debug, false);
@@ -97,15 +77,9 @@
     String loadGameFile = (String) parser.getOptionValue(loadGameFileOption, null);
     Integer turnToLoad = (Integer) parser.getOptionValue(turnToLoadOption, 0);
     Boolean saveReplay = (Boolean) parser.getOptionValue(saveReplayOption, false);
-<<<<<<< HEAD
-    Integer port = (Integer) parser.getOptionValue(portOption, SharedConfiguration.DEFAULT_PORT);
-    Configuration.set(Configuration.PORT_KEY, String.valueOf(port));
-=======
-    Integer openOnPort = (Integer) parser.getOptionValue(openOnPortOption, SharedConfiguration.DEFAULT_PORT);
+    String port = parser.getOptionValue(portOption, SharedConfiguration.DEFAULT_PORT).toString();
 
-    Configuration.set(Configuration.PORT_KEY, openOnPort.toString());
-
->>>>>>> 3edc4e46
+    Configuration.set(Configuration.PORT_KEY, port);
     if (loadGameFile != null) {
       Configuration.set(Configuration.GAMELOADFILE, loadGameFile);
       if (turnToLoad != 0) {
