--- conflicted
+++ resolved
@@ -11,12 +11,7 @@
 import org.slf4j.LoggerFactory;
 
 import sc.api.plugins.IGameInstance;
-<<<<<<< HEAD
-import sc.api.plugins.IPlayer;
 import sc.api.plugins.exceptions.RescuableClientException;
-=======
-import sc.api.plugins.exceptions.RescueableClientException;
->>>>>>> d39a2f5f
 import sc.api.plugins.exceptions.TooManyPlayersException;
 import sc.api.plugins.host.IGameListener;
 import sc.framework.plugins.RoundBasedGameInstance;
@@ -112,17 +107,13 @@
 		this.gameRoomManager.remove(this);
 	}
 
-<<<<<<< HEAD
 
 	/**
 	 * Set ScoreDefinition and create GameResult Object from results parameter
 	 * @param results map of Player and PlayerScore
 	 * @return GameResult, containing all PlayerScores and
 	 */
-	private GameResult generateGameResult(Map<IPlayer, PlayerScore> results)
-=======
 	private GameResult generateGameResult(Map<SimplePlayer, PlayerScore> results)
->>>>>>> d39a2f5f
 	{
 		ScoreDefinition definition = getProvider().getPlugin().getScoreDefinition();
 		List<PlayerScore> scores = new LinkedList<>();
@@ -497,19 +488,11 @@
 	/**
 	 * Getter for player out of all playerRoles
 	 * @param source
-<<<<<<< HEAD
-	 * @return IPlayer instance
+	 * @return SimplePlayer instance
 	 * @throws RescuableClientException
 	 */
-	private IPlayer resolvePlayer(Client source)
+	private SimplePlayer resolvePlayer(Client source)
 			throws RescuableClientException
-=======
-	 * @return SimplePlayer instance
-	 * @throws RescueableClientException
-	 */
-	private SimplePlayer resolvePlayer(Client source)
-			throws RescueableClientException
->>>>>>> d39a2f5f
 	{
 		for (PlayerRole role : getPlayers())
 		{
