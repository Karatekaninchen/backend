--- conflicted
+++ resolved
@@ -278,46 +278,6 @@
     }
 }
 
-<<<<<<< HEAD
-=======
-project("sdk") {
-    sourceSets {
-        main.get().java.srcDirs("src/framework", "src/server-api")
-        test.get().java.srcDir("src/test")
-    }
-    
-    dependencies {
-        api(kotlin("stdlib"))
-        api("com.thoughtworks.xstream", "xstream", "1.4.12")
-        api("jargs", "jargs", "1.0")
-        api("ch.qos.logback", "logback-classic", "1.2.3")
-        
-        implementation("org.hamcrest", "hamcrest-core", "2.2")
-        implementation("net.sf.kxml", "kxml2", "2.3.0")
-        implementation("xmlpull", "xmlpull", "1.1.3.1")
-        
-        testImplementation("junit", "junit", "4.13")
-        testImplementation("io.kotlintest", "kotlintest-runner-junit5", "3.4.2")
-    }
-}
-
-project("plugin") {
-    sourceSets {
-        main.get().java.srcDirs("src/client", "src/server", "src/shared")
-        test.get().java.srcDir("src/test")
-    }
-    
-    dependencies {
-        api(project(":sdk"))
-        
-        testImplementation("junit", "junit", "4.13")
-        testImplementation("io.kotlintest", "kotlintest-runner-junit5", "3.4.2")
-    }
-    
-    tasks.jar.get().archiveBaseName.set(game)
-}
-
->>>>>>> 45f5b9db
 // == Utilities ==
 
 fun InputStream.dump(name: String? = null) {
