--- conflicted
+++ resolved
@@ -283,23 +283,12 @@
         val xstream = Configuration.xStream
         val xml = xstream.toXML(RoomPacket(roomId, move))
         val expect = """
-<<<<<<< HEAD
             <room roomId="$roomId">
               <data class="setmove">
                 <piece owner="RED" type="ANT"/>
                 <destination x="1" y="2" z="-3"/>
               </data>
             </room>""".trimIndent()
-=======
-            |<room roomId="$roomId">
-            |  <data class="setmove">
-            |    <piece type="ANT">
-            |      <owner class="sc.plugin2020.Team">RED</owner>
-            |    </piece>
-            |    <destination x="1" y="2" z="-3"/>
-            |  </data>
-            |</room>""".trimMargin()
->>>>>>> 45f5b9db
         Assert.assertEquals(expect, xml)
     }
     
