package sc.networking.clients;

import com.thoughtworks.xstream.XStream;
import org.slf4j.Logger;
import org.slf4j.LoggerFactory;
import sc.api.plugins.IGameState;
import sc.api.plugins.host.IRequestResult;
import sc.framework.plugins.Player;
import sc.networking.INetworkInterface;
import sc.networking.TcpNetwork;
import sc.protocol.helpers.LobbyProtocol;
import sc.protocol.helpers.AsyncResultManager;
import sc.protocol.helpers.RequestResult;
import sc.protocol.requests.*;
import sc.protocol.responses.*;
import sc.shared.GameResult;
import sc.shared.SharedConfiguration;
import sc.shared.SlotDescriptor;

import java.io.IOException;
import java.net.Socket;
import java.util.ArrayList;
import java.util.Collection;
import java.util.Collections;
import java.util.List;

/**
 * This class is used to handle all communication with a server.
 *
 * - It is used in a client (e.g. the java simple client).
 * - It is also used to represent observer-threads started by the server which connect to the server.
 *
 * The server always has a Client object for every LobbyClient representing the client on the server-side.
 */
public final class LobbyClient extends XStreamClient implements IPollsHistory {
  private static final Logger logger = LoggerFactory.getLogger(LobbyClient.class);
  private final List<String> rooms = new ArrayList<>();
  private final AsyncResultManager asyncManager = new AsyncResultManager();
  private final List<ILobbyClientListener> listeners = new ArrayList<>();
  private final List<IHistoryListener> historyListeners = new ArrayList<>();
  private final List<IAdministrativeListener> administrativeListeners = new ArrayList<>();

  public static final String DEFAULT_HOST = "127.0.0.1";

  public LobbyClient(XStream xStream) throws IOException {
    this(xStream, null);
  }

  public LobbyClient(XStream xStream, Collection<Class<?>> protocolClasses)
          throws IOException {
    this(xStream, protocolClasses, DEFAULT_HOST,
            SharedConfiguration.DEFAULT_PORT);
  }

  public LobbyClient(XStream xstream, Collection<Class<?>> protocolClasses,
                     String host, int port) throws IOException {
    super(xstream, createTcpNetwork(host, port));
    LobbyProtocol.registerMessages(xstream);
    LobbyProtocol.registerAdditionalMessages(xstream, protocolClasses);
  }

  private static INetworkInterface createTcpNetwork(String host, int port)
          throws IOException {
    logger.info("Creating TCP Network for {}:{}", host, port);
    return new TcpNetwork(new Socket(host, port));
  }

  public List<String> getRooms() {
    return Collections.unmodifiableList(this.rooms);
  }

  @Override
  protected final void onObject(ProtocolMessage o) {
    if (o == null) {
      logger.warn("Received null message.");
      return;
    }

    invokeHandlers(o);

    if (o instanceof RoomPacket) {
      RoomPacket packet = (RoomPacket) o;
      String roomId = packet.getRoomId();
      ProtocolMessage data = packet.getData();
      if (data instanceof MementoPacket) {
        onNewState(roomId, ((MementoPacket) data).getState());
      } else if (data instanceof GameResult) {
        logger.info("Received game result");
        onGameOver(roomId, (GameResult) data);
      } else if (data instanceof GamePausedEvent) {
        onGamePaused(roomId, ((GamePausedEvent) data).getNextPlayer());
      } else if (data instanceof ProtocolErrorMessage) {
        logger.debug("Received error packet");
        onError(roomId, ((ProtocolErrorMessage) data));
      } else {
        onRoomMessage(roomId, data);
      }
    } else if (o instanceof PrepareGameProtocolMessage) {
      PrepareGameProtocolMessage preparation = (PrepareGameProtocolMessage) o;
      onGamePrepared(preparation);
    } else if (o instanceof JoinGameProtocolMessage) {
      String roomId = ((JoinGameProtocolMessage) o).getRoomId();
      this.rooms.add(roomId);
      onGameJoined(roomId);
    } else if (o instanceof LeftGameEvent) {
      logger.info("Received LeftGameEvent");
      String roomId = ((LeftGameEvent) o).getRoomId();
      this.rooms.remove(roomId);
      onGameLeft(roomId);
      logger.info(listeners.toString());
<<<<<<< HEAD
      logger.info("Left " + roomId);
=======
      logger.info("Left {}", roomId);
>>>>>>> 2281528c
    } else if (o instanceof ProtocolErrorMessage) {
      ProtocolErrorMessage response = (ProtocolErrorMessage) o;

      onError(response.getMessage(), response);
    } else if (o instanceof ObservationProtocolMessage) {
      String roomId = ((ObservationProtocolMessage) o).getRoomId();
      onGameObserved(roomId);
    } else if (o instanceof TestModeMessage) { // for handling testing
      boolean testMode = (((TestModeMessage) o).getTestMode());
      logger.info("TestMode was set to {} ", testMode);
    } else {
      onCustomObject(o);
    }
  }

  private void onGamePaused(String roomId, Player nextPlayer) {
    for (IAdministrativeListener listener : this.administrativeListeners) {
      listener.onGamePaused(roomId, nextPlayer);
    }

    for (ILobbyClientListener listener : this.listeners) {
      listener.onGamePaused(roomId, nextPlayer);
    }
  }

  private void onGameOver(String roomId, GameResult data) {
    for (IHistoryListener listener : this.historyListeners) {
      listener.onGameOver(roomId, data);
    }

    for (ILobbyClientListener listener : this.listeners) {
      listener.onGameOver(roomId, data);
    }
  }

  private void onGameLeft(String roomId) {
    for (ILobbyClientListener listener : this.listeners) {
      listener.onGameLeft(roomId);
    }
  }

  private void onGameJoined(String roomId) {
    for (ILobbyClientListener listener : this.listeners) {
      listener.onGameJoined(roomId);
    }
  }

  private void onGameObserved(String roomId) {
    for (ILobbyClientListener listener : this.listeners) {
      listener.onGameObserved(roomId);
    }
  }

  private void invokeHandlers(ProtocolMessage o) {
    if (o == null) {
      throw new IllegalArgumentException("o was null");
    }
    this.asyncManager.invokeHandlers(o);
  }

  protected void onGamePrepared(PrepareGameProtocolMessage response) {
    for (ILobbyClientListener listener : this.listeners) {
      listener.onGamePrepared(response);
    }
  }

  public void authenticate(String password) {
    send(new AuthenticateRequest(password));
  }

  @SuppressWarnings("unchecked")
  public RequestResult<PrepareGameProtocolMessage> prepareGameAndWait(String gameType) throws InterruptedException {
    return blockingRequest(new PrepareGameRequest(gameType), PrepareGameProtocolMessage.class);
  }

  @SuppressWarnings("unchecked")
  public RequestResult<PrepareGameProtocolMessage> prepareGameAndWait(
          String gameType, SlotDescriptor descriptor1, SlotDescriptor descriptor2)
          throws InterruptedException {
    return blockingRequest(new PrepareGameRequest(gameType, descriptor1, descriptor2),
            PrepareGameProtocolMessage.class);
  }

  @SuppressWarnings("unchecked")
  public RequestResult<PrepareGameProtocolMessage> prepareGameAndWait(
          PrepareGameRequest request) throws InterruptedException {
    return blockingRequest(request, PrepareGameProtocolMessage.class);
  }

  public void prepareGame(String gameType) {
    send(new PrepareGameRequest(gameType));
  }

  public void prepareGame(String gameType, boolean startPaused) {
    send(new PrepareGameRequest(
            gameType,
            new SlotDescriptor("player1", false, startPaused),
            new SlotDescriptor("player2", false, startPaused))
    );
  }

  protected void onCustomObject(Object o) {
    logger.warn("Couldn't process message {}.", o);
  }

  protected void onNewState(String roomId, IGameState state) {
    for (ILobbyClientListener listener : this.listeners) {
      listener.onNewState(roomId, state);
    }
    for (IHistoryListener listener : this.historyListeners) {
      listener.onNewState(roomId, state);
    }
  }

  protected void onError(String roomId, ProtocolErrorMessage error) {
    if (error.getOriginalRequest() != null) {
      logger.warn("The request {} caused the following error: {}",
              error.getOriginalRequest().getClass(), error.getMessage());
    } else {
      logger.warn("An error occured: {}", error.getMessage());
    }
    for (ILobbyClientListener listener : this.listeners) {
      listener.onError(roomId, error);
    }
    for (IHistoryListener listener : this.historyListeners) {
      listener.onGameError(roomId, error);
    }
  }

  public void sendMessageToRoom(String roomId, ProtocolMessage o) {
    send(new RoomPacket(roomId, o));
  }

  protected void onRoomMessage(String roomId, ProtocolMessage data) {
    for (ILobbyClientListener listener : this.listeners) {
      listener.onRoomMessage(roomId, data);
    }
  }

  /**
   * used in server
   *
   * @param reservation reservation ID
   */
  public void joinPreparedGame(String reservation) {
    send(new JoinPreparedRoomRequest(reservation));
  }

  /**
   * currently not used in server
   *
   * @param gameType GameID
   */
  public void joinRoomRequest(String gameType) {
    send(new JoinRoomRequest(gameType));
  }

  /**
   * used in server
   *
   * @param request  ProtocolMessage which contains the request
   * @param response Response class to be created
   * @param handler  Handler for the requests
   */
  protected void request(ProtocolMessage request, Class<? extends ProtocolMessage> response,
                         IRequestResult handler) {
    this.asyncManager.addHandler(response, handler);
    send(request);
  }

  @SuppressWarnings("unchecked")
  protected RequestResult blockingRequest(ProtocolMessage request,
                                          Class<? extends ProtocolMessage> response) throws InterruptedException {
    final RequestResult requestResult = new RequestResult();
    final Object beacon = new Object();
    synchronized(beacon) {
      IRequestResult blockingHandler = new IRequestResult() {

        @Override
        public void handleError(ProtocolErrorMessage e) {
          requestResult.setError(e);
          notifySemaphore();
        }

        @Override
        public void operate(ProtocolMessage result) {
          requestResult.setResult(result);
          notifySemaphore();
        }

        private void notifySemaphore() {
          synchronized(beacon) {
            beacon.notify();
          }
        }
      };
      request(request, response, blockingHandler);
      beacon.wait();
    }

    return requestResult;
  }

  public void addListener(ILobbyClientListener listener) {
    this.listeners.add(listener);
  }

  public void removeListener(ILobbyClientListener listener) {
    this.listeners.remove(listener);
  }

  public IControllableGame observeAndControl(PrepareGameProtocolMessage handle) {
    String roomId = handle.getRoomId();
    IControllableGame result = new ControllingClient(this, roomId);
    start();
    logger.debug("Sending observation request for roomId: {}", roomId);
    send(new ObservationRequest(roomId));
    result.pause();
    return result;
  }

  public IControllableGame observe(PrepareGameProtocolMessage handle) {
    return observe(handle.getRoomId());
  }

  public IControllableGame observe(String roomId) {
    IControllableGame result = new ObservingClient(this, roomId);
    start();
    send(new ObservationRequest(roomId));
    return result;
  }

  @Override
  public void addListener(IHistoryListener listener) {
    this.historyListeners.add(listener);
  }

  @Override
  public void removeListener(IHistoryListener listener) {
    this.historyListeners.remove(listener);
  }

  public void addListener(IAdministrativeListener listener) {
    this.administrativeListeners.add(listener);
  }

  public void removeListener(IAdministrativeListener listener) {
    this.administrativeListeners.remove(listener);
  }

  public void freeReservation(String reservation) {
    send(new FreeReservationRequest(reservation));
  }

}<|MERGE_RESOLUTION|>--- conflicted
+++ resolved
@@ -108,11 +108,7 @@
       this.rooms.remove(roomId);
       onGameLeft(roomId);
       logger.info(listeners.toString());
-<<<<<<< HEAD
-      logger.info("Left " + roomId);
-=======
       logger.info("Left {}", roomId);
->>>>>>> 2281528c
     } else if (o instanceof ProtocolErrorMessage) {
       ProtocolErrorMessage response = (ProtocolErrorMessage) o;
 
